--- conflicted
+++ resolved
@@ -24,18 +24,11 @@
     """Display process command-line arguments"""
 
     def unified_output(self, data):
-<<<<<<< HEAD
         # blank header in case there is no shimcache data
         return TreeGrid([("Process", str),
                        ("PID", int),
                        ("CommandLine", str),
-                      ], self.generator(data))
-=======
-        return TreeGrid([("Process", str),
-                        ("PID", int),
-                        ("CommandLine", str),
-                        ], self.generator(data))
->>>>>>> bf416174
+                       ], self.generator(data))
 
     def generator(self, data):
         for task in data:
